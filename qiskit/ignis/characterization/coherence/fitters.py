# -*- coding: utf-8 -*-

# Copyright 2019, IBM.
#
# This source code is licensed under the Apache License, Version 2.0 found in
# the LICENSE.txt file in the root directory of this source tree.

"""
Fitters of characteristic times
"""

from scipy.optimize import curve_fit
import numpy as np
from qiskit.tools.qcvv.tomography import marginal_counts


class BaseCoherenceFitter:
    """
    Base class for fitters of characteristic times
    """

    def __init__(self, description,
                 backend_result, shots, xdata,
                 qubits, fit_fun, fit_p0,
                 fit_bounds, expected_state='0'):
        """
        Args:
           description: a string describing the fitter's purpose, e.g. 'T1'
           backend_result: result of backend execution (qiskit.Result).
           xdata: a list of times in micro-seconds.
           qubits: the qubits for which we measured coherence
<<<<<<< HEAD
           fit_fun, fit_p0, fir_bounds: equivalent to parameters of
=======
           fit_fun, fit_p0, fit_bounds: equivalent to parameters of
>>>>>>> cd89127e
           scipy.curve_fit.
           expected_state: is the circuit supposed to end up in '0' or '1'?
        """

        self._description = description
        self._backend_result = backend_result
        self._shots = shots
        self._expected_state = expected_state
<<<<<<< HEAD

        self._num_of_qubits = len(qubits)
=======
>>>>>>> cd89127e
        self._qubits = qubits

        self._xdata = xdata
        self._calc_data()  # computes self._ydata

        self._fit_fun = fit_fun
        # computes self._params and self._params_err
        self._calc_fit(fit_p0, fit_bounds)

    @property
    def description(self):
        """
        Return the fitter's purpose, e.g. 'T1'
        """
        return self._description

    @property
    def backend_result(self):
        """
        Return the execution results (qiskit.Result)
        """
        return self._backend_result

    @property
    def shots(self):
        """
        Return the number of shots in the execution
        """
        return self._shots

    @property
    def measured_qubit(self):
        """
        Return the index of the qubit whose characteristic time is measured
        """
        return self._qubit

    @property
    def xdata(self):
        """
        Return the data points on the x-axis (a list of floats)
        """
        return self._xdata

    @property
    def ydata(self):
        """
        Return the data points on the y-axis
<<<<<<< HEAD
        List of size num_of_qubits
        In the form of a dictionary ydata:
        - ydata[i]['mean'] is a list, where item no. j is the probability of
                        success for a circuit that lasts xdata[j].
        - ydata[i]['std'] is a list, where ydata['std'][j] is the
                       standard deviation of the success.
=======
        In the form of a list of dictionaries:
        - ydata[i]['mean'] is a list, where item no. j is the probability of success
                           of qubit i for a circuit that lasts xdata[j].
        - ydata[i]['std'] is a list, where ydata['std'][j] is the
                          standard deviation of the success of qubit i.
>>>>>>> cd89127e
        """
        return self._ydata

    @property
    def fit_fun(self):
        """
        Return the function used in the fit,
        e.g. BaseCoherenceFitter._exp_fit_fun
        """
        return self._fit_fun

    @property
    def params(self):
        """
        Return the fit function parameters that were calculated by curve_fit
        """
        return self._params

    @property
    def params_err(self):
        """
        Return the error of the fit function parameters
        """
        return self._params_err

    @property
    def time(self):
        """
        Return the characteristic time
        """
        return self._time

    @property
    def time_err(self):
        """
        Return the error of the characteristic time
        """
        return self._time_err

    def _calc_data(self):
        """
        Rerieve probabilities of success from execution results, i.e.,
        probability to measure a state where all qubits are 0.
<<<<<<< HEAD
        Computes a dictionary self._ydata:
        - self._ydata['mean'] is a list, where item no. j is the probability of
                            success for a circuit that lasts self._xdata[j].
        - self._ydata['std'] is a list, where ydata['std'][j] is the
                             standard deviation of the success.
        """

        self._ydata = []
        for qind, qubit in enumerate(self._qubits):
=======
        Computes a list of dictionaries, see documentation of property ydata.
        """

        self._ydata = []
        for qind, _ in enumerate(self._qubits):
>>>>>>> cd89127e
            self._ydata.append({'mean': [], 'std': []})
            for circ, _ in enumerate(self._xdata):
                counts = self._backend_result.get_counts(circ)
                counts_subspace = marginal_counts(counts, [qind])
<<<<<<< HEAD
=======

>>>>>>> cd89127e
                success_prob = \
                    counts_subspace.get(self._expected_state, 0) / self._shots
                self._ydata[-1]['mean'].append(success_prob)
                self._ydata[-1]['std'].append(
                        np.sqrt(success_prob * (1-success_prob) / self._shots))
                # problem for the fitter if one of the std points is
                # exactly zero
                if self._ydata[-1]['std'][-1] == 0:
                    self._ydata[-1]['std'][-1] = 1e-4

    def _calc_fit(self, p0, bounds):
        """
        Fit the curve.
        Computes self._params and self._params_err:
<<<<<<< HEAD
        - self._params - same as the first returned value of curve_fit.
        - self._params_err - error for each parameter.
        """
=======
        - self._params[i] - same as the first returned value of curve_fit, for qubit i.
        - self._params_err[i] - error for each parameter, for qubit i.
        """
        self._params = []
        self._params_err = []
        for qind, _ in enumerate(self._qubits):
            tmp_params, fcov = curve_fit(self._fit_fun, self._xdata,
                                         self._ydata[qind]['mean'],
                                         sigma=self._ydata[qind]['std'],
                                         p0=p0, bounds=bounds)
>>>>>>> cd89127e

        self._params = []
        self._params_err = []
        for qind, qubit in enumerate(self._qubits):
            tmp_params, fcov = curve_fit(self._fit_fun, self._xdata,
                                         self._ydata[qind]['mean'],
                                         sigma=self._ydata[qind]['std'],
                                         p0=p0, bounds=bounds)
<<<<<<< HEAD

=======
>>>>>>> cd89127e
            self._params.append(tmp_params.copy())
            self._params_err.append(np.sqrt(np.diag(fcov)))

    def plot_coherence(self, qind, ax=None, show_plot=True):
        """
        Plot coherence data.

        Args:
<<<<<<< HEAD
            qind: qubit idndex to plot
=======
            qind: qubit index to plot
>>>>>>> cd89127e
            ax: plot axes
            show_plot: call plt.show()

        return the axes object
        """

        from matplotlib import pyplot as plt

        if ax is None:
            plt.figure()
            ax = plt.gca()

        ax.errorbar(self._xdata, self._ydata[qind]['mean'],
                    self._ydata[qind]['std'],
                    marker='.', markersize=9, c='b', linestyle='')
        ax.plot(self._xdata, self._fit_fun(self._xdata, *self._params[qind]),
                c='r', linestyle='--',
                label=self._description + ': ' +
                str(np.around(self._time[qind], 1)) + ' micro-seconds')

        ax.tick_params(axis='x', labelsize=14, labelrotation=70)
        ax.tick_params(axis='y', labelsize=14)
        ax.set_xlabel('time [micro-seconds]', fontsize=16)
        ax.set_ylabel('Probability of success', fontsize=16)
        ax.set_title(self._description + ' for qubit ' +
                     str(self._qubits[qind]), fontsize=18)
        ax.legend(fontsize=12)
        ax.grid(True)
        if show_plot:
            plt.show()

        return ax

    @staticmethod
    def _exp_fit_fun(x, a, tau, c):
        """
        Function used to fit the exponential decay
        """

        return a * np.exp(-x / tau) + c


class T1Fitter(BaseCoherenceFitter):
    """
    T1 fitter
    """

    def __init__(self, backend_result, shots, xdata,
                 qubits,
                 fit_p0, fit_bounds):

        BaseCoherenceFitter.__init__(self, '$T_1$',
                                     backend_result, shots, xdata,
                                     qubits,
                                     BaseCoherenceFitter._exp_fit_fun,
                                     fit_p0, fit_bounds, expected_state='1')

        self._time = []
        self._time_err = []
        for qind, _ in enumerate(qubits):
            self._time.append(self.params[qind][1])
            self._time_err.append(self.params_err[qind][1])

    def plot_coherence(self, qind, ax=None):

        ax = BaseCoherenceFitter.plot_coherence(self, qind, ax,
                                                show_plot=False)
        ax.set_ylabel("Excited State Population")

        return ax


class T2Fitter(BaseCoherenceFitter):
    """
    T2 fitter
    """

    def __init__(self, backend_result, shots, xdata,
                 qubits, fit_p0, fit_bounds):

        BaseCoherenceFitter.__init__(self, '$T_2$',
                                     backend_result, shots,
                                     xdata, qubits,
                                     BaseCoherenceFitter._exp_fit_fun,
                                     fit_p0, fit_bounds, expected_state='0')

        self._time = []
        self._time_err = []
        for qind, _ in enumerate(qubits):
            self._time.append(self._params[qind][1])
            self._time_err.append(self._params_err[qind][1])

<<<<<<< HEAD
    def plot_coherence(self, ax=None):

        ax = BaseCoherenceFitter.plot_coherence(self, ax, show_plot=False)
=======
    def plot_coherence(self, qind, ax=None):

        ax = BaseCoherenceFitter.plot_coherence(self, qind, ax, show_plot=False)
>>>>>>> cd89127e
        ax.set_ylabel("Ground State Population")

        return ax


class T2StarExpFitter(BaseCoherenceFitter):
    """
    T2* fitter
    """

    def __init__(self, backend_result, shots, xdata,
                 qubits, fit_p0, fit_bounds):

        BaseCoherenceFitter.__init__(self, '$T_2^*$ exp',
                                     backend_result, shots,
                                     xdata, qubits,
                                     BaseCoherenceFitter._exp_fit_fun,
                                     fit_p0, fit_bounds, expected_state='0')

        self._time = []
        self._time_err = []
        for qind, _ in enumerate(qubits):
            self._time.append(self._params[qind][1])
            self._time_err.append(self._params_err[qind][1])

    def plot_coherence(self, qind, ax=None):

        ax = BaseCoherenceFitter.plot_coherence(self, qind, ax, show_plot=False)
        ax.set_ylabel("Ground State Population")

        return ax        


class T2StarOscFitter(BaseCoherenceFitter):
    """
    T2* fitter
    """

    def __init__(self, backend_result, shots, xdata,
                 qubits, fit_p0, fit_bounds):

        BaseCoherenceFitter.__init__(self, '$T_2^*$',
                                     backend_result, shots,
                                     xdata, qubits,
                                     T2StarOscFitter._osc_fit_fun,
                                     fit_p0, fit_bounds, expected_state='0')

        self._time = []
        self._time_err = []
        for qind, _ in enumerate(qubits):
            self._time.append(self._params[qind][1])
            self._time_err.append(self._params_err[qind][1])

    def plot_coherence(self, qind, ax=None):

        ax = BaseCoherenceFitter.plot_coherence(self, qind, ax, show_plot=False)
        ax.set_ylabel("Ground State Population")

        return ax

    @staticmethod
    def _osc_fit_fun(x, a, tau, f, phi, c):
        """
        Function used to fit the decay cosine
        """

        return a * np.exp(-x / tau) * np.cos(2 * np.pi * f * x + phi) + c<|MERGE_RESOLUTION|>--- conflicted
+++ resolved
@@ -29,11 +29,7 @@
            backend_result: result of backend execution (qiskit.Result).
            xdata: a list of times in micro-seconds.
            qubits: the qubits for which we measured coherence
-<<<<<<< HEAD
-           fit_fun, fit_p0, fir_bounds: equivalent to parameters of
-=======
            fit_fun, fit_p0, fit_bounds: equivalent to parameters of
->>>>>>> cd89127e
            scipy.curve_fit.
            expected_state: is the circuit supposed to end up in '0' or '1'?
         """
@@ -42,11 +38,6 @@
         self._backend_result = backend_result
         self._shots = shots
         self._expected_state = expected_state
-<<<<<<< HEAD
-
-        self._num_of_qubits = len(qubits)
-=======
->>>>>>> cd89127e
         self._qubits = qubits
 
         self._xdata = xdata
@@ -95,20 +86,12 @@
     def ydata(self):
         """
         Return the data points on the y-axis
-<<<<<<< HEAD
-        List of size num_of_qubits
-        In the form of a dictionary ydata:
-        - ydata[i]['mean'] is a list, where item no. j is the probability of
-                        success for a circuit that lasts xdata[j].
+        In the form of a list of dictionaries:
+        - ydata[i]['mean'] is a list, where item
+            no. j is the probability of success
+            of qubit i for a circuit that lasts xdata[j].
         - ydata[i]['std'] is a list, where ydata['std'][j] is the
-                       standard deviation of the success.
-=======
-        In the form of a list of dictionaries:
-        - ydata[i]['mean'] is a list, where item no. j is the probability of success
-                           of qubit i for a circuit that lasts xdata[j].
-        - ydata[i]['std'] is a list, where ydata['std'][j] is the
-                          standard deviation of the success of qubit i.
->>>>>>> cd89127e
+            standard deviation of the success of qubit i.
         """
         return self._ydata
 
@@ -152,31 +135,15 @@
         """
         Rerieve probabilities of success from execution results, i.e.,
         probability to measure a state where all qubits are 0.
-<<<<<<< HEAD
-        Computes a dictionary self._ydata:
-        - self._ydata['mean'] is a list, where item no. j is the probability of
-                            success for a circuit that lasts self._xdata[j].
-        - self._ydata['std'] is a list, where ydata['std'][j] is the
-                             standard deviation of the success.
-        """
-
-        self._ydata = []
-        for qind, qubit in enumerate(self._qubits):
-=======
         Computes a list of dictionaries, see documentation of property ydata.
         """
 
         self._ydata = []
         for qind, _ in enumerate(self._qubits):
->>>>>>> cd89127e
             self._ydata.append({'mean': [], 'std': []})
             for circ, _ in enumerate(self._xdata):
                 counts = self._backend_result.get_counts(circ)
                 counts_subspace = marginal_counts(counts, [qind])
-<<<<<<< HEAD
-=======
-
->>>>>>> cd89127e
                 success_prob = \
                     counts_subspace.get(self._expected_state, 0) / self._shots
                 self._ydata[-1]['mean'].append(success_prob)
@@ -191,11 +158,6 @@
         """
         Fit the curve.
         Computes self._params and self._params_err:
-<<<<<<< HEAD
-        - self._params - same as the first returned value of curve_fit.
-        - self._params_err - error for each parameter.
-        """
-=======
         - self._params[i] - same as the first returned value of curve_fit, for qubit i.
         - self._params_err[i] - error for each parameter, for qubit i.
         """
@@ -206,19 +168,6 @@
                                          self._ydata[qind]['mean'],
                                          sigma=self._ydata[qind]['std'],
                                          p0=p0, bounds=bounds)
->>>>>>> cd89127e
-
-        self._params = []
-        self._params_err = []
-        for qind, qubit in enumerate(self._qubits):
-            tmp_params, fcov = curve_fit(self._fit_fun, self._xdata,
-                                         self._ydata[qind]['mean'],
-                                         sigma=self._ydata[qind]['std'],
-                                         p0=p0, bounds=bounds)
-<<<<<<< HEAD
-
-=======
->>>>>>> cd89127e
             self._params.append(tmp_params.copy())
             self._params_err.append(np.sqrt(np.diag(fcov)))
 
@@ -227,11 +176,7 @@
         Plot coherence data.
 
         Args:
-<<<<<<< HEAD
-            qind: qubit idndex to plot
-=======
             qind: qubit index to plot
->>>>>>> cd89127e
             ax: plot axes
             show_plot: call plt.show()
 
@@ -324,15 +269,9 @@
             self._time.append(self._params[qind][1])
             self._time_err.append(self._params_err[qind][1])
 
-<<<<<<< HEAD
-    def plot_coherence(self, ax=None):
-
-        ax = BaseCoherenceFitter.plot_coherence(self, ax, show_plot=False)
-=======
     def plot_coherence(self, qind, ax=None):
 
         ax = BaseCoherenceFitter.plot_coherence(self, qind, ax, show_plot=False)
->>>>>>> cd89127e
         ax.set_ylabel("Ground State Population")
 
         return ax
@@ -363,7 +302,7 @@
         ax = BaseCoherenceFitter.plot_coherence(self, qind, ax, show_plot=False)
         ax.set_ylabel("Ground State Population")
 
-        return ax        
+        return ax
 
 
 class T2StarOscFitter(BaseCoherenceFitter):
