--- conflicted
+++ resolved
@@ -41,18 +41,10 @@
             state.cx(range(n-1), range(1, n))
 
         elif state.lower()[0:5] == 'dicke':
-<<<<<<< HEAD
             try: excitations = int(state[5:])
             except ValueError: return
             statevector = [1.0/sqrt(n) if bin(i).count('1') == excitations else 0.0 for i in range(2**n)]
-=======
-            try:
-                excitations = int(state[5:])
-            except ValueError:
-                return
-            statevector = [1.0/sqrt(n) if bin(i).count('1')
-                           == excitations else 0.0 for i in range(2**n)]
->>>>>>> 27c9e2af
+
             state = qiskit.QuantumCircuit(n, n, name='w')
             state.initialize(statevector, range(n))
 
@@ -119,13 +111,8 @@
             if isinstance(gate, qiskit.circuit.Gate):
                 circ.append(gate, [i])
             else:
-<<<<<<< HEAD
-                circ.u3(gate, [i]) 
-        circ.measure(range(n),range(n))
-=======
                 circ.unitary(gate, [i])
         circ.measure(range(n), range(n))
->>>>>>> 27c9e2af
         circs_list.append(circ)
 
     # function will return unitary_seq as a list of unitary matrices
